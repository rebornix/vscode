steps:
- powershell: |
    mkdir .build -ea 0
    "$env:BUILD_SOURCEVERSION" | Out-File -Encoding ascii -NoNewLine .build\commit
  displayName: Prepare cache flag

- task: 1ESLighthouseEng.PipelineArtifactCaching.RestoreCacheV1.RestoreCache@1
  inputs:
<<<<<<< HEAD
    keyfile: '.build/commit'
    targetfolder: '.build, **/out-build, **/out-vscode-min, **/out-vscode-reh-min, **/out-vscode-reh-web-min'
=======
    keyfile: 'build/.cachesalt, .build/commit'
    targetfolder: '.build, out-build, out-vscode-min, out-vscode-reh-min, out-vscode-web-min'
>>>>>>> c41ecdf3
    vstsFeed: 'npm-vscode'
    platformIndependent: true
    alias: 'Compilation'

- powershell: |
    $ErrorActionPreference = "Stop"
    exit 1
  displayName: Check RestoreCache
  condition: and(succeeded(), ne(variables['CacheRestored-Compilation'], 'true'))

- task: NodeTool@0
  inputs:
    versionSpec: "10.15.1"

- task: geeklearningio.gl-vsts-tasks-yarn.yarn-installer-task.YarnInstaller@2
  inputs:
    versionSpec: "1.10.1"

- task: UsePythonVersion@0
  inputs:
    versionSpec: '2.x'
    addToPath: true

- task: AzureKeyVault@1
  displayName: 'Azure Key Vault: Get Secrets'
  inputs:
    azureSubscription: 'vscode-builds-subscription'
    KeyVaultName: vscode

- powershell: |
    . build/azure-pipelines/win32/exec.ps1
    $ErrorActionPreference = "Stop"
    "machine github.com`nlogin vscode`npassword $(github-distro-mixin-password)" | Out-File "$env:USERPROFILE\_netrc" -Encoding ASCII

    exec { git config user.email "vscode@microsoft.com" }
    exec { git config user.name "VSCode" }

    mkdir .build -ea 0
    "$(VSCODE_ARCH)" | Out-File -Encoding ascii -NoNewLine .build\arch
  displayName: Prepare tooling

- powershell: |
    . build/azure-pipelines/win32/exec.ps1
    $ErrorActionPreference = "Stop"
    exec { git remote add distro "https://github.com/$(VSCODE_MIXIN_REPO).git" }
    exec { git fetch distro }
    exec { git merge $(node -p "require('./package.json').distro") }
  displayName: Merge distro

- task: 1ESLighthouseEng.PipelineArtifactCaching.RestoreCacheV1.RestoreCache@1
  inputs:
    keyfile: 'build/.cachesalt, .build/arch, .yarnrc, remote/.yarnrc, **/yarn.lock, !**/node_modules/**/yarn.lock, !**/.*/**/yarn.lock'
    targetfolder: '**/node_modules, !**/node_modules/**/node_modules'
    vstsFeed: 'npm-vscode'

- powershell: |
    . build/azure-pipelines/win32/exec.ps1
    $ErrorActionPreference = "Stop"
    $env:npm_config_arch="$(VSCODE_ARCH)"
    $env:CHILD_CONCURRENCY="1"
    exec { yarn --frozen-lockfile }
  displayName: Install dependencies
  condition: and(succeeded(), ne(variables['CacheRestored'], 'true'))

- task: 1ESLighthouseEng.PipelineArtifactCaching.SaveCacheV1.SaveCache@1
  inputs:
    keyfile: 'build/.cachesalt, .build/arch, .yarnrc, remote/.yarnrc, **/yarn.lock, !**/node_modules/**/yarn.lock, !**/.*/**/yarn.lock'
    targetfolder: '**/node_modules, !**/node_modules/**/node_modules'
    vstsFeed: 'npm-vscode'
  condition: and(succeeded(), ne(variables['CacheRestored'], 'true'))

- powershell: |
    . build/azure-pipelines/win32/exec.ps1
    $ErrorActionPreference = "Stop"
    exec { yarn postinstall }
  displayName: Run postinstall scripts
  condition: and(succeeded(), eq(variables['CacheRestored'], 'true'))

- powershell: |
    . build/azure-pipelines/win32/exec.ps1
    $ErrorActionPreference = "Stop"
    exec { node build/azure-pipelines/mixin }
  displayName: Mix in quality

- powershell: |
    . build/azure-pipelines/win32/exec.ps1
    $ErrorActionPreference = "Stop"
    $env:VSCODE_MIXIN_PASSWORD="$(github-distro-mixin-password)"
    exec { yarn gulp "vscode-win32-$env:VSCODE_ARCH-min-ci" }
    exec { yarn gulp "vscode-reh-win32-$env:VSCODE_ARCH-min-ci" }
    exec { yarn gulp "vscode-reh-web-win32-$env:VSCODE_ARCH-min-ci" }
    exec { yarn gulp "vscode-win32-$env:VSCODE_ARCH-inno-updater" }
  displayName: Build

- powershell: |
    . build/azure-pipelines/win32/exec.ps1
    $ErrorActionPreference = "Stop"
    exec { yarn gulp "electron-$(VSCODE_ARCH)" }
    exec { .\scripts\test.bat --build --tfs "Unit Tests" }
  displayName: Run unit tests
  condition: and(succeeded(), eq(variables['VSCODE_STEP_ON_IT'], 'false'))

- powershell: |
    . build/azure-pipelines/win32/exec.ps1
    $ErrorActionPreference = "Stop"
    exec { yarn gulp "electron-$(VSCODE_ARCH)" }
    exec { .\scripts\test-integration.bat --build --tfs "Integration Tests" }
  displayName: Run integration tests
  condition: and(succeeded(), eq(variables['VSCODE_STEP_ON_IT'], 'false'))

- task: SFP.build-tasks.custom-build-task-1.EsrpCodeSigning@1
  inputs:
    ConnectedServiceName: 'ESRP CodeSign'
    FolderPath: '$(agent.builddirectory)/VSCode-win32-$(VSCODE_ARCH),$(agent.builddirectory)/vscode-reh-win32-$(VSCODE_ARCH)'
    Pattern: '*.dll,*.exe,*.node'
    signConfigType: inlineSignParams
    inlineOperation: |
      [
        {
          "keyCode": "CP-230012",
          "operationSetCode": "SigntoolSign",
          "parameters": [
            {
              "parameterName": "OpusName",
              "parameterValue": "VS Code"
            },
            {
              "parameterName": "OpusInfo",
              "parameterValue": "https://code.visualstudio.com/"
            },
            {
              "parameterName": "Append",
              "parameterValue": "/as"
            },
            {
              "parameterName": "FileDigest",
              "parameterValue": "/fd \"SHA256\""
            },
            {
              "parameterName": "PageHash",
              "parameterValue": "/NPH"
            },
            {
              "parameterName": "TimeStamp",
              "parameterValue": "/tr \"http://rfc3161.gtm.corp.microsoft.com/TSS/HttpTspServer\" /td sha256"
            }
          ],
          "toolName": "sign",
          "toolVersion": "1.0"
        },
        {
          "keyCode": "CP-230012",
          "operationSetCode": "SigntoolVerify",
          "parameters": [
            {
              "parameterName": "VerifyAll",
              "parameterValue": "/all"
            }
          ],
          "toolName": "sign",
          "toolVersion": "1.0"
        }
      ]
    SessionTimeout: 120

- task: NuGetCommand@2
  displayName: Install ESRPClient.exe
  inputs:
    restoreSolution: 'build\azure-pipelines\win32\ESRPClient\packages.config'
    feedsToUse: config
    nugetConfigPath: 'build\azure-pipelines\win32\ESRPClient\NuGet.config'
    externalFeedCredentials: 3fc0b7f7-da09-4ae7-a9c8-d69824b1819b
    restoreDirectory: packages

- task: ESRPImportCertTask@1
  displayName: Import ESRP Request Signing Certificate
  inputs:
    ESRP: 'ESRP CodeSign'

- powershell: |
    $ErrorActionPreference = "Stop"
    .\build\azure-pipelines\win32\import-esrp-auth-cert.ps1 -AuthCertificateBase64 $(esrp-auth-certificate) -AuthCertificateKey $(esrp-auth-certificate-key)
  displayName: Import ESRP Auth Certificate

- powershell: |
    . build/azure-pipelines/win32/exec.ps1
    $ErrorActionPreference = "Stop"
    $env:AZURE_STORAGE_ACCESS_KEY_2 = "$(vscode-storage-key)"
    $env:AZURE_DOCUMENTDB_MASTERKEY = "$(builds-docdb-key-readwrite)"
    $env:VSCODE_HOCKEYAPP_TOKEN = "$(vscode-hockeyapp-token)"
    $env:VSCODE_MIXIN_PASSWORD="$(github-distro-mixin-password)"
    .\build\azure-pipelines\win32\publish.ps1
  displayName: Publish

- task: ms.vss-governance-buildtask.governance-build-task-component-detection.ComponentGovernanceComponentDetection@0
  displayName: 'Component Detection'
  continueOnError: true<|MERGE_RESOLUTION|>--- conflicted
+++ resolved
@@ -6,13 +6,8 @@
 
 - task: 1ESLighthouseEng.PipelineArtifactCaching.RestoreCacheV1.RestoreCache@1
   inputs:
-<<<<<<< HEAD
-    keyfile: '.build/commit'
-    targetfolder: '.build, **/out-build, **/out-vscode-min, **/out-vscode-reh-min, **/out-vscode-reh-web-min'
-=======
     keyfile: 'build/.cachesalt, .build/commit'
-    targetfolder: '.build, out-build, out-vscode-min, out-vscode-reh-min, out-vscode-web-min'
->>>>>>> c41ecdf3
+    targetfolder: '.build, out-build, out-vscode-min, out-vscode-reh-min, out-vscode-reh-web-min'
     vstsFeed: 'npm-vscode'
     platformIndependent: true
     alias: 'Compilation'
