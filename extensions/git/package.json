{
  "name": "git",
  "displayName": "%displayName%",
  "description": "%description%",
  "publisher": "vscode",
  "license": "MIT",
  "version": "1.0.0",
  "engines": {
    "vscode": "^1.5.0"
  },
  "aiKey": "AIF-d9b70cd4-b9f9-4d70-929b-a071c400b217",
  "enableProposedApi": true,
  "categories": [
    "Other"
  ],
  "activationEvents": [
    "*",
    "onFileSystem:git"
  ],
  "main": "./out/main",
  "icon": "resources/icons/git.png",
  "scripts": {
    "compile": "gulp compile-extension:git",
    "watch": "gulp watch-extension:git",
    "update-emoji": "node ./build/update-emoji.js",
    "update-grammar": "node ./build/update-grammars.js",
    "test": "mocha"
  },
  "contributes": {
    "commands": [
      {
        "command": "git.setLogLevel",
        "title": "%command.setLogLevel%",
        "category": "Git"
      },
      {
        "command": "git.clone",
        "title": "%command.clone%",
        "category": "Git"
      },
      {
        "command": "git.cloneRecursive",
        "title": "%command.cloneRecursive%",
        "category": "Git"
      },
      {
        "command": "git.init",
        "title": "%command.init%",
        "category": "Git",
        "icon": "$(add)"
      },
      {
        "command": "git.openRepository",
        "title": "%command.openRepository%",
        "category": "Git"
      },
      {
        "command": "git.close",
        "title": "%command.close%",
        "category": "Git"
      },
      {
        "command": "git.refresh",
        "title": "%command.refresh%",
        "category": "Git",
        "icon": "$(refresh)"
      },
      {
        "command": "git.openChange",
        "title": "%command.openChange%",
        "category": "Git",
        "icon": "$(compare-changes)"
      },
      {
        "command": "git.openFile",
        "title": "%command.openFile%",
        "category": "Git",
        "icon": "$(go-to-file)"
      },
      {
        "command": "git.openFile2",
        "title": "%command.openFile%",
        "category": "Git",
        "icon": "$(go-to-file)"
      },
      {
        "command": "git.openHEADFile",
        "title": "%command.openHEADFile%",
        "category": "Git"
      },
      {
        "command": "git.stage",
        "title": "%command.stage%",
        "category": "Git",
        "icon": "$(add)"
      },
      {
        "command": "git.stageAll",
        "title": "%command.stageAll%",
        "category": "Git",
        "icon": "$(add)"
      },
      {
        "command": "git.stageAllTracked",
        "title": "%command.stageAllTracked%",
        "category": "Git",
        "icon": "$(add)"
      },
      {
        "command": "git.stageAllUntracked",
        "title": "%command.stageAllUntracked%",
        "category": "Git",
        "icon": "$(add)"
      },
      {
        "command": "git.stageAllMerge",
        "title": "%command.stageAllMerge%",
        "category": "Git",
        "icon": "$(add)"
      },
      {
        "command": "git.stageSelectedRanges",
        "title": "%command.stageSelectedRanges%",
        "category": "Git"
      },
      {
        "command": "git.revertSelectedRanges",
        "title": "%command.revertSelectedRanges%",
        "category": "Git"
      },
      {
        "command": "git.stageChange",
        "title": "%command.stageChange%",
        "category": "Git",
        "icon": "$(add)"
      },
      {
        "command": "git.revertChange",
        "title": "%command.revertChange%",
        "category": "Git",
        "icon": "$(discard)"
      },
      {
        "command": "git.unstage",
        "title": "%command.unstage%",
        "category": "Git",
        "icon": "$(remove)"
      },
      {
        "command": "git.unstageAll",
        "title": "%command.unstageAll%",
        "category": "Git",
        "icon": "$(remove)"
      },
      {
        "command": "git.unstageSelectedRanges",
        "title": "%command.unstageSelectedRanges%",
        "category": "Git"
      },
      {
        "command": "git.clean",
        "title": "%command.clean%",
        "category": "Git",
        "icon": "$(discard)"
      },
      {
        "command": "git.cleanAll",
        "title": "%command.cleanAll%",
        "category": "Git",
        "icon": "$(discard)"
      },
      {
        "command": "git.cleanAllTracked",
        "title": "%command.cleanAllTracked%",
        "category": "Git",
        "icon": "$(discard)"
      },
      {
        "command": "git.cleanAllUntracked",
        "title": "%command.cleanAllUntracked%",
        "category": "Git",
        "icon": "$(discard)"
      },
      {
        "command": "git.rename",
        "title": "%command.rename%",
        "category": "Git",
        "icon": "$(discard)"
      },
      {
        "command": "git.commit",
        "title": "%command.commit%",
        "category": "Git",
        "icon": "$(check)"
      },
      {
        "command": "git.commitStaged",
        "title": "%command.commitStaged%",
        "category": "Git"
      },
      {
        "command": "git.commitEmpty",
        "title": "%command.commitEmpty%",
        "category": "Git"
      },
      {
        "command": "git.commitStagedSigned",
        "title": "%command.commitStagedSigned%",
        "category": "Git"
      },
      {
        "command": "git.commitStagedAmend",
        "title": "%command.commitStagedAmend%",
        "category": "Git"
      },
      {
        "command": "git.commitAll",
        "title": "%command.commitAll%",
        "category": "Git"
      },
      {
        "command": "git.commitAllSigned",
        "title": "%command.commitAllSigned%",
        "category": "Git"
      },
      {
        "command": "git.commitAllAmend",
        "title": "%command.commitAllAmend%",
        "category": "Git"
      },
      {
        "command": "git.commitNoVerify",
        "title": "%command.commitNoVerify%",
        "category": "Git",
        "icon": "$(check)"
      },
      {
        "command": "git.commitStagedNoVerify",
        "title": "%command.commitStagedNoVerify%",
        "category": "Git"
      },
      {
        "command": "git.commitEmptyNoVerify",
        "title": "%command.commitEmptyNoVerify%",
        "category": "Git"
      },
      {
        "command": "git.commitStagedSignedNoVerify",
        "title": "%command.commitStagedSignedNoVerify%",
        "category": "Git"
      },
      {
        "command": "git.commitStagedAmendNoVerify",
        "title": "%command.commitStagedAmendNoVerify%",
        "category": "Git"
      },
      {
        "command": "git.commitAllNoVerify",
        "title": "%command.commitAllNoVerify%",
        "category": "Git"
      },
      {
        "command": "git.commitAllSignedNoVerify",
        "title": "%command.commitAllSignedNoVerify%",
        "category": "Git"
      },
      {
        "command": "git.commitAllAmendNoVerify",
        "title": "%command.commitAllAmendNoVerify%",
        "category": "Git"
      },
      {
        "command": "git.restoreCommitTemplate",
        "title": "%command.restoreCommitTemplate%",
        "category": "Git"
      },
      {
        "command": "git.undoCommit",
        "title": "%command.undoCommit%",
        "category": "Git"
      },
      {
        "command": "git.checkout",
        "title": "%command.checkout%",
        "category": "Git"
      },
      {
        "command": "git.checkoutDetached",
        "title": "%command.checkoutDetached%",
        "category": "Git"
      },
      {
        "command": "git.branch",
        "title": "%command.branch%",
        "category": "Git"
      },
      {
        "command": "git.branchFrom",
        "title": "%command.branchFrom%",
        "category": "Git"
      },
      {
        "command": "git.deleteBranch",
        "title": "%command.deleteBranch%",
        "category": "Git"
      },
      {
        "command": "git.renameBranch",
        "title": "%command.renameBranch%",
        "category": "Git"
      },
      {
        "command": "git.merge",
        "title": "%command.merge%",
        "category": "Git"
      },
      {
        "command": "git.rebase",
        "title": "%command.rebase%",
        "category": "Git"
      },
      {
        "command": "git.createTag",
        "title": "%command.createTag%",
        "category": "Git"
      },
      {
        "command": "git.deleteTag",
        "title": "%command.deleteTag%",
        "category": "Git"
      },
      {
        "command": "git.fetch",
        "title": "%command.fetch%",
        "category": "Git"
      },
      {
        "command": "git.fetchPrune",
        "title": "%command.fetchPrune%",
        "category": "Git"
      },
      {
        "command": "git.fetchAll",
        "title": "%command.fetchAll%",
        "category": "Git"
      },
      {
        "command": "git.pull",
        "title": "%command.pull%",
        "category": "Git"
      },
      {
        "command": "git.pullRebase",
        "title": "%command.pullRebase%",
        "category": "Git"
      },
      {
        "command": "git.pullFrom",
        "title": "%command.pullFrom%",
        "category": "Git"
      },
      {
        "command": "git.push",
        "title": "%command.push%",
        "category": "Git"
      },
      {
        "command": "git.pushForce",
        "title": "%command.pushForce%",
        "category": "Git"
      },
      {
        "command": "git.pushTo",
        "title": "%command.pushTo%",
        "category": "Git"
      },
      {
        "command": "git.pushToForce",
        "title": "%command.pushToForce%",
        "category": "Git"
      },
      {
        "command": "git.pushTags",
        "title": "%command.pushTags%",
        "category": "Git"
      },
      {
        "command": "git.pushWithTags",
        "title": "%command.pushFollowTags%",
        "category": "Git"
      },
      {
        "command": "git.pushWithTagsForce",
        "title": "%command.pushFollowTagsForce%",
        "category": "Git"
      },
      {
        "command": "git.cherryPick",
        "title": "%command.cherryPick%",
        "category": "Git"
      },
      {
        "command": "git.addRemote",
        "title": "%command.addRemote%",
        "category": "Git"
      },
      {
        "command": "git.removeRemote",
        "title": "%command.removeRemote%",
        "category": "Git"
      },
      {
        "command": "git.sync",
        "title": "%command.sync%",
        "category": "Git"
      },
      {
        "command": "git.syncRebase",
        "title": "%command.syncRebase%",
        "category": "Git"
      },
      {
        "command": "git.publish",
        "title": "%command.publish%",
        "category": "Git"
      },
      {
        "command": "git.showOutput",
        "title": "%command.showOutput%",
        "category": "Git"
      },
      {
        "command": "git.ignore",
        "title": "%command.ignore%",
        "category": "Git"
      },
      {
        "command": "git.revealInExplorer",
        "title": "%command.revealInExplorer%",
        "category": "Git"
      },
      {
        "command": "git.stashIncludeUntracked",
        "title": "%command.stashIncludeUntracked%",
        "category": "Git"
      },
      {
        "command": "git.stash",
        "title": "%command.stash%",
        "category": "Git"
      },
      {
        "command": "git.stashPop",
        "title": "%command.stashPop%",
        "category": "Git"
      },
      {
        "command": "git.stashPopLatest",
        "title": "%command.stashPopLatest%",
        "category": "Git"
      },
      {
        "command": "git.stashApply",
        "title": "%command.stashApply%",
        "category": "Git"
      },
      {
        "command": "git.stashApplyLatest",
        "title": "%command.stashApplyLatest%",
        "category": "Git"
      },
      {
        "command": "git.stashDrop",
        "title": "%command.stashDrop%",
        "category": "Git"
      },
      {
        "command": "git.timeline.openDiff",
        "title": "%command.timelineOpenDiff%",
        "icon": "$(compare-changes)",
        "category": "Git"
      },
      {
        "command": "git.timeline.copyCommitId",
        "title": "%command.timelineCopyCommitId%",
        "category": "Git"
      },
      {
        "command": "git.timeline.copyCommitMessage",
        "title": "%command.timelineCopyCommitMessage%",
        "category": "Git"
      },
      {
        "command": "git.rebaseAbort",
        "title": "%command.rebaseAbort%",
        "category": "Git"
      }
    ],
    "keybindings": [
      {
        "command": "git.stageSelectedRanges",
        "key": "ctrl+k ctrl+alt+s",
        "mac": "cmd+k cmd+alt+s",
        "when": "isInDiffEditor"
      },
      {
        "command": "git.unstageSelectedRanges",
        "key": "ctrl+k ctrl+n",
        "mac": "cmd+k cmd+n",
        "when": "isInDiffEditor"
      },
      {
        "command": "git.revertSelectedRanges",
        "key": "ctrl+k ctrl+r",
        "mac": "cmd+k cmd+r",
        "when": "isInDiffEditor"
      }
    ],
    "menus": {
      "commandPalette": [
        {
          "command": "git.setLogLevel",
          "when": "config.git.enabled && !git.missing"
        },
        {
          "command": "git.clone",
          "when": "config.git.enabled && !git.missing"
        },
        {
          "command": "git.cloneRecursive",
          "when": "config.git.enabled && !git.missing"
        },
        {
          "command": "git.init",
          "when": "config.git.enabled && !git.missing"
        },
        {
          "command": "git.openRepository",
          "when": "config.git.enabled && !git.missing"
        },
        {
          "command": "git.close",
          "when": "config.git.enabled && !git.missing && gitOpenRepositoryCount != 0"
        },
        {
          "command": "git.refresh",
          "when": "config.git.enabled && !git.missing && gitOpenRepositoryCount != 0"
        },
        {
          "command": "git.openFile",
          "when": "config.git.enabled && !git.missing && gitOpenRepositoryCount != 0"
        },
        {
          "command": "git.openHEADFile",
          "when": "config.git.enabled && !git.missing && gitOpenRepositoryCount != 0"
        },
        {
          "command": "git.openChange",
          "when": "config.git.enabled && !git.missing && gitOpenRepositoryCount != 0"
        },
        {
          "command": "git.stage",
          "when": "config.git.enabled && !git.missing && gitOpenRepositoryCount != 0"
        },
        {
          "command": "git.stageAll",
          "when": "config.git.enabled && !git.missing && gitOpenRepositoryCount != 0"
        },
        {
          "command": "git.stageAllTracked",
          "when": "config.git.enabled && !git.missing && gitOpenRepositoryCount != 0"
        },
        {
          "command": "git.stageAllUntracked",
          "when": "config.git.enabled && !git.missing && gitOpenRepositoryCount != 0"
        },
        {
          "command": "git.stageAllMerge",
          "when": "config.git.enabled && !git.missing && gitOpenRepositoryCount != 0"
        },
        {
          "command": "git.stageSelectedRanges",
          "when": "config.git.enabled && !git.missing && gitOpenRepositoryCount != 0"
        },
        {
          "command": "git.stageChange",
          "when": "false"
        },
        {
          "command": "git.revertSelectedRanges",
          "when": "config.git.enabled && !git.missing && gitOpenRepositoryCount != 0"
        },
        {
          "command": "git.revertChange",
          "when": "false"
        },
        {
          "command": "git.openFile2",
          "when": "false"
        },
        {
          "command": "git.unstage",
          "when": "config.git.enabled && !git.missing && gitOpenRepositoryCount != 0"
        },
        {
          "command": "git.unstageAll",
          "when": "config.git.enabled && !git.missing && gitOpenRepositoryCount != 0"
        },
        {
          "command": "git.unstageSelectedRanges",
          "when": "config.git.enabled && !git.missing && gitOpenRepositoryCount != 0"
        },
        {
          "command": "git.clean",
          "when": "config.git.enabled && !git.missing && gitOpenRepositoryCount != 0"
        },
        {
          "command": "git.cleanAll",
          "when": "config.git.enabled && !git.missing && gitOpenRepositoryCount != 0"
        },
        {
          "command": "git.cleanAllTracked",
          "when": "config.git.enabled && !git.missing && gitOpenRepositoryCount != 0"
        },
        {
          "command": "git.cleanAllUntracked",
          "when": "config.git.enabled && !git.missing && gitOpenRepositoryCount != 0"
        },
        {
          "command": "git.rename",
          "when": "false"
        },
        {
          "command": "git.commit",
          "when": "config.git.enabled && !git.missing && gitOpenRepositoryCount != 0"
        },
        {
          "command": "git.commitStaged",
          "when": "config.git.enabled && !git.missing && gitOpenRepositoryCount != 0"
        },
        {
          "command": "git.commitEmpty",
          "when": "config.git.enabled && !git.missing && gitOpenRepositoryCount != 0"
        },
        {
          "command": "git.commitStagedSigned",
          "when": "config.git.enabled && !git.missing && gitOpenRepositoryCount != 0"
        },
        {
          "command": "git.commitStagedAmend",
          "when": "config.git.enabled && !git.missing && gitOpenRepositoryCount != 0"
        },
        {
          "command": "git.commitAll",
          "when": "config.git.enabled && !git.missing && gitOpenRepositoryCount != 0"
        },
        {
          "command": "git.commitAllSigned",
          "when": "config.git.enabled && !git.missing && gitOpenRepositoryCount != 0"
        },
        {
          "command": "git.commitAllAmend",
          "when": "config.git.enabled && !git.missing && gitOpenRepositoryCount != 0"
        },
        {
          "command": "git.rebaseAbort",
          "when": "config.git.enabled && !git.missing && gitOpenRepositoryCount != 0 && gitRebaseInProgress"
        },
        {
          "command": "git.commitNoVerify",
          "when": "config.git.enabled && !git.missing && config.git.allowNoVerifyCommit && gitOpenRepositoryCount != 0"
        },
        {
          "command": "git.commitStagedNoVerify",
          "when": "config.git.enabled && !git.missing && config.git.allowNoVerifyCommit && gitOpenRepositoryCount != 0"
        },
        {
          "command": "git.commitEmptyNoVerify",
          "when": "config.git.enabled && !git.missing && config.git.allowNoVerifyCommit && gitOpenRepositoryCount != 0"
        },
        {
          "command": "git.commitStagedSignedNoVerify",
          "when": "config.git.enabled && !git.missing && config.git.allowNoVerifyCommit && gitOpenRepositoryCount != 0"
        },
        {
          "command": "git.commitStagedAmendNoVerify",
          "when": "config.git.enabled && !git.missing && config.git.allowNoVerifyCommit && gitOpenRepositoryCount != 0"
        },
        {
          "command": "git.commitAllNoVerify",
          "when": "config.git.enabled && !git.missing && config.git.allowNoVerifyCommit && gitOpenRepositoryCount != 0"
        },
        {
          "command": "git.commitAllSignedNoVerify",
          "when": "config.git.enabled && !git.missing && config.git.allowNoVerifyCommit && gitOpenRepositoryCount != 0"
        },
        {
          "command": "git.commitAllAmendNoVerify",
          "when": "config.git.enabled && !git.missing && config.git.allowNoVerifyCommit && gitOpenRepositoryCount != 0"
        },
        {
          "command": "git.restoreCommitTemplate",
          "when": "false"
        },
        {
          "command": "git.revealInExplorer",
          "when": "false"
        },
        {
          "command": "git.undoCommit",
          "when": "config.git.enabled && !git.missing && gitOpenRepositoryCount != 0"
        },
        {
          "command": "git.checkout",
          "when": "config.git.enabled && !git.missing && gitOpenRepositoryCount != 0"
        },
        {
          "command": "git.branch",
          "when": "config.git.enabled && !git.missing && gitOpenRepositoryCount != 0"
        },
        {
          "command": "git.branchFrom",
          "when": "config.git.enabled && !git.missing && gitOpenRepositoryCount != 0"
        },
        {
          "command": "git.deleteBranch",
          "when": "config.git.enabled && !git.missing && gitOpenRepositoryCount != 0"
        },
        {
          "command": "git.renameBranch",
          "when": "config.git.enabled && !git.missing && gitOpenRepositoryCount != 0"
        },
        {
          "command": "git.pull",
          "when": "config.git.enabled && !git.missing && gitOpenRepositoryCount != 0"
        },
        {
          "command": "git.pullFrom",
          "when": "config.git.enabled && !git.missing && gitOpenRepositoryCount != 0"
        },
        {
          "command": "git.pullRebase",
          "when": "config.git.enabled && !git.missing && gitOpenRepositoryCount != 0"
        },
        {
          "command": "git.merge",
          "when": "config.git.enabled && !git.missing && gitOpenRepositoryCount != 0"
        },
        {
          "command": "git.rebase",
          "when": "config.git.enabled && !git.missing && gitOpenRepositoryCount != 0"
        },
        {
          "command": "git.createTag",
          "when": "config.git.enabled && !git.missing && gitOpenRepositoryCount != 0"
        },
        {
          "command": "git.deleteTag",
          "when": "config.git.enabled && !git.missing && gitOpenRepositoryCount != 0"
        },
        {
          "command": "git.fetch",
          "when": "config.git.enabled && !git.missing && gitOpenRepositoryCount != 0"
        },
        {
          "command": "git.fetchPrune",
          "when": "config.git.enabled && !git.missing && gitOpenRepositoryCount != 0"
        },
        {
          "command": "git.fetchAll",
          "when": "config.git.enabled && !git.missing && gitOpenRepositoryCount != 0"
        },
        {
          "command": "git.push",
          "when": "config.git.enabled && !git.missing && gitOpenRepositoryCount != 0"
        },
        {
          "command": "git.pushForce",
          "when": "config.git.enabled && !git.missing && config.git.allowForcePush && gitOpenRepositoryCount != 0"
        },
        {
          "command": "git.pushTo",
          "when": "config.git.enabled && !git.missing && gitOpenRepositoryCount != 0"
        },
        {
          "command": "git.pushToForce",
          "when": "config.git.enabled && !git.missing && config.git.allowForcePush && gitOpenRepositoryCount != 0"
        },
        {
          "command": "git.pushWithTags",
          "when": "config.git.enabled && !git.missing && gitOpenRepositoryCount != 0"
        },
        {
          "command": "git.pushWithTagsForce",
          "when": "config.git.enabled && !git.missing && config.git.allowForcePush && gitOpenRepositoryCount != 0"
        },
        {
<<<<<<< HEAD
          "command": "git.cherryPick",
=======
          "command": "git.pushTags",
>>>>>>> 4ecf3f8f
          "when": "config.git.enabled && !git.missing && gitOpenRepositoryCount != 0"
        },
        {
          "command": "git.addRemote",
          "when": "config.git.enabled && !git.missing && gitOpenRepositoryCount != 0"
        },
        {
          "command": "git.removeRemote",
          "when": "config.git.enabled && !git.missing && gitOpenRepositoryCount != 0"
        },
        {
          "command": "git.sync",
          "when": "config.git.enabled && !git.missing && gitOpenRepositoryCount != 0"
        },
        {
          "command": "git.syncRebase",
          "when": "config.git.enabled && !git.missing && gitOpenRepositoryCount != 0"
        },
        {
          "command": "git.publish",
          "when": "config.git.enabled && !git.missing && gitOpenRepositoryCount != 0"
        },
        {
          "command": "git.showOutput",
          "when": "config.git.enabled"
        },
        {
          "command": "git.ignore",
          "when": "config.git.enabled && !git.missing && gitOpenRepositoryCount != 0"
        },
        {
          "command": "git.stashIncludeUntracked",
          "when": "config.git.enabled && !git.missing && gitOpenRepositoryCount != 0"
        },
        {
          "command": "git.stash",
          "when": "config.git.enabled && !git.missing && gitOpenRepositoryCount != 0"
        },
        {
          "command": "git.stashPop",
          "when": "config.git.enabled && !git.missing && gitOpenRepositoryCount != 0"
        },
        {
          "command": "git.stashPopLatest",
          "when": "config.git.enabled && !git.missing && gitOpenRepositoryCount != 0"
        },
        {
          "command": "git.stashApply",
          "when": "config.git.enabled && !git.missing && gitOpenRepositoryCount != 0"
        },
        {
          "command": "git.stashApplyLatest",
          "when": "config.git.enabled && !git.missing && gitOpenRepositoryCount != 0"
        },
        {
          "command": "git.stashDrop",
          "when": "config.git.enabled && !git.missing && gitOpenRepositoryCount != 0"
        },
        {
          "command": "git.timeline.openDiff",
          "when": "false"
        },
        {
          "command": "git.timeline.copyCommitId",
          "when": "false"
        },
        {
          "command": "git.timeline.copyCommitMessage",
          "when": "false"
        }
      ],
      "scm/title": [
        {
          "command": "git.commit",
          "group": "navigation",
          "when": "scmProvider == git"
        },
        {
          "command": "git.refresh",
          "group": "navigation",
          "when": "scmProvider == git"
        },
        {
          "command": "git.pull",
          "group": "1_header@1",
          "when": "scmProvider == git"
        },
        {
          "command": "git.push",
          "group": "1_header@2",
          "when": "scmProvider == git"
        },
        {
          "command": "git.clone",
          "group": "1_header@3",
          "when": "scmProvider == git"
        },
        {
          "command": "git.checkout",
          "group": "1_header@4",
          "when": "scmProvider == git"
        },
        {
          "submenu": "git.commit",
          "group": "2_main@1",
          "when": "scmProvider == git"
        },
        {
          "submenu": "git.changes",
          "group": "2_main@2",
          "when": "scmProvider == git"
        },
        {
          "submenu": "git.pullpush",
          "group": "2_main@3",
          "when": "scmProvider == git"
        },
        {
          "submenu": "git.branch",
          "group": "2_main@4",
          "when": "scmProvider == git"
        },
        {
          "submenu": "git.remotes",
          "group": "2_main@5",
          "when": "scmProvider == git"
        },
        {
          "submenu": "git.stash",
          "group": "2_main@6",
          "when": "scmProvider == git"
        },
        {
          "submenu": "git.tags",
          "group": "2_main@7",
          "when": "scmProvider == git"
        },
        {
          "command": "git.showOutput",
          "group": "3_footer",
          "when": "scmProvider == git"
        }
      ],
      "scm/sourceControl": [
        {
          "command": "git.close",
          "group": "navigation",
          "when": "scmProvider == git"
        }
      ],
      "scm/resourceGroup/context": [
        {
          "command": "git.stageAllMerge",
          "when": "scmProvider == git && scmResourceGroup == merge",
          "group": "1_modification"
        },
        {
          "command": "git.stageAllMerge",
          "when": "scmProvider == git && scmResourceGroup == merge",
          "group": "inline"
        },
        {
          "command": "git.unstageAll",
          "when": "scmProvider == git && scmResourceGroup == index",
          "group": "1_modification"
        },
        {
          "command": "git.unstageAll",
          "when": "scmProvider == git && scmResourceGroup == index",
          "group": "inline"
        },
        {
          "command": "git.cleanAll",
          "when": "scmProvider == git && scmResourceGroup == workingTree && config.git.untrackedChanges == mixed",
          "group": "1_modification"
        },
        {
          "command": "git.stageAll",
          "when": "scmProvider == git && scmResourceGroup == workingTree && config.git.untrackedChanges == mixed",
          "group": "1_modification"
        },
        {
          "command": "git.cleanAll",
          "when": "scmProvider == git && scmResourceGroup == workingTree && config.git.untrackedChanges == mixed",
          "group": "inline"
        },
        {
          "command": "git.stageAll",
          "when": "scmProvider == git && scmResourceGroup == workingTree && config.git.untrackedChanges == mixed",
          "group": "inline"
        },
        {
          "command": "git.cleanAllTracked",
          "when": "scmProvider == git && scmResourceGroup == workingTree && config.git.untrackedChanges != mixed",
          "group": "1_modification"
        },
        {
          "command": "git.stageAllTracked",
          "when": "scmProvider == git && scmResourceGroup == workingTree && config.git.untrackedChanges != mixed",
          "group": "1_modification"
        },
        {
          "command": "git.cleanAllTracked",
          "when": "scmProvider == git && scmResourceGroup == workingTree && config.git.untrackedChanges != mixed",
          "group": "inline"
        },
        {
          "command": "git.stageAllTracked",
          "when": "scmProvider == git && scmResourceGroup == workingTree && config.git.untrackedChanges != mixed",
          "group": "inline"
        },
        {
          "command": "git.cleanAllUntracked",
          "when": "scmProvider == git && scmResourceGroup == untracked",
          "group": "1_modification"
        },
        {
          "command": "git.stageAllUntracked",
          "when": "scmProvider == git && scmResourceGroup == untracked",
          "group": "1_modification"
        },
        {
          "command": "git.cleanAllUntracked",
          "when": "scmProvider == git && scmResourceGroup == untracked",
          "group": "inline"
        },
        {
          "command": "git.stageAllUntracked",
          "when": "scmProvider == git && scmResourceGroup == untracked",
          "group": "inline"
        }
      ],
      "scm/resourceFolder/context": [
        {
          "command": "git.stage",
          "when": "scmProvider == git && scmResourceGroup == merge",
          "group": "1_modification"
        },
        {
          "command": "git.stage",
          "when": "scmProvider == git && scmResourceGroup == merge",
          "group": "inline"
        },
        {
          "command": "git.unstage",
          "when": "scmProvider == git && scmResourceGroup == index",
          "group": "1_modification"
        },
        {
          "command": "git.unstage",
          "when": "scmProvider == git && scmResourceGroup == index",
          "group": "inline"
        },
        {
          "command": "git.stage",
          "when": "scmProvider == git && scmResourceGroup == workingTree",
          "group": "1_modification"
        },
        {
          "command": "git.clean",
          "when": "scmProvider == git && scmResourceGroup == workingTree",
          "group": "1_modification"
        },
        {
          "command": "git.clean",
          "when": "scmProvider == git && scmResourceGroup == workingTree",
          "group": "inline"
        },
        {
          "command": "git.stage",
          "when": "scmProvider == git && scmResourceGroup == workingTree",
          "group": "inline"
        },
        {
          "command": "git.ignore",
          "when": "scmProvider == git && scmResourceGroup == workingTree",
          "group": "1_modification@3"
        },
        {
          "command": "git.stage",
          "when": "scmProvider == git && scmResourceGroup == untracked",
          "group": "1_modification"
        },
        {
          "command": "git.stage",
          "when": "scmProvider == git && scmResourceGroup == untracked",
          "group": "inline"
        },
        {
          "command": "git.clean",
          "when": "scmProvider == git && scmResourceGroup == untracked",
          "group": "1_modification"
        },
        {
          "command": "git.clean",
          "when": "scmProvider == git && scmResourceGroup == untracked",
          "group": "inline"
        },
        {
          "command": "git.ignore",
          "when": "scmProvider == git && scmResourceGroup == untracked",
          "group": "1_modification@3"
        }
      ],
      "scm/resourceState/context": [
        {
          "command": "git.stage",
          "when": "scmProvider == git && scmResourceGroup == merge",
          "group": "1_modification"
        },
        {
          "command": "git.openFile",
          "when": "scmProvider == git && scmResourceGroup == merge",
          "group": "navigation"
        },
        {
          "command": "git.stage",
          "when": "scmProvider == git && scmResourceGroup == merge",
          "group": "inline"
        },
        {
          "command": "git.revealInExplorer",
          "when": "scmProvider == git && scmResourceGroup == merge",
          "group": "2_view"
        },
        {
          "command": "git.openFile2",
          "when": "scmProvider == git && scmResourceGroup == merge && config.git.showInlineOpenFileAction && config.git.openDiffOnClick",
          "group": "inline0"
        },
        {
          "command": "git.openChange",
          "when": "scmProvider == git && scmResourceGroup == merge && config.git.showInlineOpenFileAction && !config.git.openDiffOnClick",
          "group": "inline0"
        },
        {
          "command": "git.openChange",
          "when": "scmProvider == git && scmResourceGroup == index",
          "group": "navigation"
        },
        {
          "command": "git.openFile",
          "when": "scmProvider == git && scmResourceGroup == index",
          "group": "navigation"
        },
        {
          "command": "git.openHEADFile",
          "when": "scmProvider == git && scmResourceGroup == index",
          "group": "navigation"
        },
        {
          "command": "git.unstage",
          "when": "scmProvider == git && scmResourceGroup == index",
          "group": "1_modification"
        },
        {
          "command": "git.unstage",
          "when": "scmProvider == git && scmResourceGroup == index",
          "group": "inline"
        },
        {
          "command": "git.revealInExplorer",
          "when": "scmProvider == git && scmResourceGroup == index",
          "group": "2_view"
        },
        {
          "command": "git.openFile2",
          "when": "scmProvider == git && scmResourceGroup == index && config.git.showInlineOpenFileAction && config.git.openDiffOnClick",
          "group": "inline0"
        },
        {
          "command": "git.openChange",
          "when": "scmProvider == git && scmResourceGroup == index && config.git.showInlineOpenFileAction && !config.git.openDiffOnClick",
          "group": "inline0"
        },
        {
          "command": "git.openChange",
          "when": "scmProvider == git && scmResourceGroup == workingTree",
          "group": "navigation"
        },
        {
          "command": "git.openHEADFile",
          "when": "scmProvider == git && scmResourceGroup == workingTree",
          "group": "navigation"
        },
        {
          "command": "git.openFile",
          "when": "scmProvider == git && scmResourceGroup == workingTree",
          "group": "navigation"
        },
        {
          "command": "git.stage",
          "when": "scmProvider == git && scmResourceGroup == workingTree",
          "group": "1_modification"
        },
        {
          "command": "git.clean",
          "when": "scmProvider == git && scmResourceGroup == workingTree",
          "group": "1_modification"
        },
        {
          "command": "git.clean",
          "when": "scmProvider == git && scmResourceGroup == workingTree",
          "group": "inline"
        },
        {
          "command": "git.stage",
          "when": "scmProvider == git && scmResourceGroup == workingTree",
          "group": "inline"
        },
        {
          "command": "git.openFile2",
          "when": "scmProvider == git && scmResourceGroup == workingTree && config.git.showInlineOpenFileAction && config.git.openDiffOnClick",
          "group": "inline0"
        },
        {
          "command": "git.openChange",
          "when": "scmProvider == git && scmResourceGroup == workingTree && config.git.showInlineOpenFileAction && !config.git.openDiffOnClick",
          "group": "inline0"
        },
        {
          "command": "git.ignore",
          "when": "scmProvider == git && scmResourceGroup == workingTree",
          "group": "1_modification@3"
        },
        {
          "command": "git.revealInExplorer",
          "when": "scmProvider == git && scmResourceGroup == workingTree",
          "group": "2_view"
        },
        {
          "command": "git.openChange",
          "when": "scmProvider == git && scmResourceGroup == untracked",
          "group": "navigation"
        },
        {
          "command": "git.openHEADFile",
          "when": "scmProvider == git && scmResourceGroup == untracked",
          "group": "navigation"
        },
        {
          "command": "git.openFile",
          "when": "scmProvider == git && scmResourceGroup == untracked",
          "group": "navigation"
        },
        {
          "command": "git.stage",
          "when": "scmProvider == git && scmResourceGroup == untracked",
          "group": "1_modification"
        },
        {
          "command": "git.clean",
          "when": "scmProvider == git && scmResourceGroup == untracked && !gitFreshRepository",
          "group": "1_modification"
        },
        {
          "command": "git.clean",
          "when": "scmProvider == git && scmResourceGroup == untracked && !gitFreshRepository",
          "group": "inline"
        },
        {
          "command": "git.stage",
          "when": "scmProvider == git && scmResourceGroup == untracked",
          "group": "inline"
        },
        {
          "command": "git.openFile2",
          "when": "scmProvider == git && scmResourceGroup == untracked && config.git.showInlineOpenFileAction && config.git.openDiffOnClick",
          "group": "inline0"
        },
        {
          "command": "git.openChange",
          "when": "scmProvider == git && scmResourceGroup == untracked && config.git.showInlineOpenFileAction && !config.git.openDiffOnClick",
          "group": "inline0"
        },
        {
          "command": "git.ignore",
          "when": "scmProvider == git && scmResourceGroup == untracked",
          "group": "1_modification@3"
        }
      ],
      "editor/title": [
        {
          "command": "git.openFile",
          "group": "navigation",
          "when": "config.git.enabled && !git.missing && gitOpenRepositoryCount != 0 && isInDiffEditor && resourceScheme =~ /^git$|^file$/"
        },
        {
          "command": "git.openChange",
          "group": "navigation",
          "when": "config.git.enabled && !git.missing && gitOpenRepositoryCount != 0 && !isInDiffEditor && resourceScheme == file"
        },
        {
          "command": "git.stageSelectedRanges",
          "group": "2_git@1",
          "when": "config.git.enabled && !git.missing && gitOpenRepositoryCount != 0 && isInDiffEditor && resourceScheme =~ /^git$|^file$/"
        },
        {
          "command": "git.unstageSelectedRanges",
          "group": "2_git@2",
          "when": "config.git.enabled && !git.missing && gitOpenRepositoryCount != 0 && isInDiffEditor && resourceScheme =~ /^git$|^file$/"
        },
        {
          "command": "git.revertSelectedRanges",
          "group": "2_git@3",
          "when": "config.git.enabled && !git.missing && gitOpenRepositoryCount != 0 && isInDiffEditor && resourceScheme =~ /^git$|^file$/"
        }
      ],
      "editor/context": [
        {
          "command": "git.stageSelectedRanges",
          "group": "2_git@1",
          "when": "isInDiffRightEditor && config.git.enabled && !git.missing && gitOpenRepositoryCount != 0 && isInDiffEditor && resourceScheme =~ /^git$|^file$/"
        },
        {
          "command": "git.unstageSelectedRanges",
          "group": "2_git@2",
          "when": "isInDiffRightEditor && config.git.enabled && !git.missing && gitOpenRepositoryCount != 0 && isInDiffEditor && resourceScheme =~ /^git$|^file$/"
        },
        {
          "command": "git.revertSelectedRanges",
          "group": "2_git@3",
          "when": "isInDiffRightEditor && config.git.enabled && !git.missing && gitOpenRepositoryCount != 0 && isInDiffEditor && resourceScheme =~ /^git$|^file$/"
        }
      ],
      "scm/change/title": [
        {
          "command": "git.stageChange",
          "when": "config.git.enabled && !git.missing && originalResourceScheme == git"
        },
        {
          "command": "git.revertChange",
          "when": "config.git.enabled && !git.missing && originalResourceScheme == git"
        }
      ],
      "timeline/item/context": [
        {
          "command": "git.timeline.openDiff",
          "group": "1_actions",
          "when": "config.git.enabled && !git.missing && timelineItem =~ /git:file\\b/"
        },
        {
          "command": "git.timeline.copyCommitId",
          "group": "5_copy@1",
          "when": "config.git.enabled && !git.missing && timelineItem =~ /git:file:commit\\b/"
        },
        {
          "command": "git.timeline.copyCommitMessage",
          "group": "5_copy@2",
          "when": "config.git.enabled && !git.missing && timelineItem =~ /git:file:commit\\b/"
        }
      ],
      "explorer/context": [
        {
          "submenu": "git.explorer",
          "group": "7_git",
          "when": "config.git.enabled && !git.missing && !explorerResourceIsRoot"
        }
      ],
      "git.explorer": [
        {
          "command": "git.rename"
        }
      ],
      "git.commit": [
        {
          "command": "git.commit",
          "group": "1_commit@1"
        },
        {
          "command": "git.commitStaged",
          "group": "1_commit@2"
        },
        {
          "command": "git.commitAll",
          "group": "1_commit@3"
        },
        {
          "command": "git.undoCommit",
          "group": "1_commit@4"
        },
        {
          "command": "git.rebaseAbort",
          "group": "1_commit@5"
        },
        {
          "command": "git.commitNoVerify",
          "group": "1_commit@6",
          "when": "config.git.allowNoVerifyCommit"
        },
        {
          "command": "git.commitStagedNoVerify",
          "group": "1_commit@7",
          "when": "config.git.allowNoVerifyCommit"
        },
        {
          "command": "git.commitAllNoVerify",
          "group": "1_commit@8",
          "when": "config.git.allowNoVerifyCommit"
        },
        {
          "command": "git.commitStagedAmend",
          "group": "2_amend@1"
        },
        {
          "command": "git.commitAllAmend",
          "group": "2_amend@2"
        },
        {
          "command": "git.commitStagedAmendNoVerify",
          "group": "2_amend@3",
          "when": "config.git.allowNoVerifyCommit"
        },
        {
          "command": "git.commitAllAmendNoVerify",
          "group": "2_amend@4",
          "when": "config.git.allowNoVerifyCommit"
        },
        {
          "command": "git.commitStagedSigned",
          "group": "3_signoff@1"
        },
        {
          "command": "git.commitAllSigned",
          "group": "3_signoff@2"
        },
        {
          "command": "git.commitStagedSignedNoVerify",
          "group": "3_signoff@3",
          "when": "config.git.allowNoVerifyCommit"
        },
        {
          "command": "git.commitAllSignedNoVerify",
          "group": "3_signoff@4",
          "when": "config.git.allowNoVerifyCommit"
        }
      ],
      "git.changes": [
        {
          "command": "git.stageAll",
          "group": "changes@1"
        },
        {
          "command": "git.unstageAll",
          "group": "changes@2"
        },
        {
          "command": "git.cleanAll",
          "group": "changes@3"
        }
      ],
      "git.pullpush": [
        {
          "command": "git.sync",
          "group": "1_sync@1"
        },
        {
          "command": "git.syncRebase",
          "when": "gitState == idle",
          "group": "1_sync@2"
        },
        {
          "command": "git.pull",
          "group": "2_pull@1"
        },
        {
          "command": "git.pullRebase",
          "group": "2_pull@2"
        },
        {
          "command": "git.pullFrom",
          "group": "2_pull@3"
        },
        {
          "command": "git.push",
          "group": "3_push@1"
        },
        {
          "command": "git.pushForce",
          "when": "config.git.allowForcePush",
          "group": "3_push@2"
        },
        {
          "command": "git.pushTo",
          "group": "3_push@3"
        },
        {
          "command": "git.pushToForce",
          "when": "config.git.allowForcePush",
          "group": "3_push@4"
        },
        {
          "command": "git.fetch",
          "group": "4_fetch@1"
        },
        {
          "command": "git.fetchPrune",
          "group": "4_fetch@2"
        },
        {
          "command": "git.fetchAll",
          "group": "4_fetch@3"
        }
      ],
      "git.branch": [
        {
          "command": "git.merge",
          "group": "branch@1"
        },
        {
          "command": "git.rebase",
          "group": "branch@2"
        },
        {
          "command": "git.branch",
          "group": "branch@3"
        },
        {
          "command": "git.branchFrom",
          "group": "branch@4"
        },
        {
          "command": "git.renameBranch",
          "group": "branch@5"
        },
        {
          "command": "git.publish",
          "group": "branch@6"
        }
      ],
      "git.remotes": [
        {
          "command": "git.addRemote",
          "group": "remote@1"
        },
        {
          "command": "git.removeRemote",
          "group": "remote@2"
        }
      ],
      "git.stash": [
        {
          "command": "git.stash",
          "group": "stash@1"
        },
        {
          "command": "git.stashIncludeUntracked",
          "group": "stash@2"
        },
        {
          "command": "git.stashApplyLatest",
          "group": "stash@3"
        },
        {
          "command": "git.stashApply",
          "group": "stash@4"
        },
        {
          "command": "git.stashPopLatest",
          "group": "stash@5"
        },
        {
          "command": "git.stashPop",
          "group": "stash@6"
        },
        {
          "command": "git.stashDrop",
          "group": "stash@7"
        }
      ],
      "git.tags": [
        {
          "command": "git.createTag",
          "group": "tags@1"
        },
        {
          "command": "git.deleteTag",
          "group": "tags@2"
        }
      ]
    },
    "submenus": [
      {
        "id": "git.explorer",
        "label": "%submenu.explorer%"
      },
      {
        "id": "git.commit",
        "label": "%submenu.commit%"
      },
      {
        "id": "git.changes",
        "label": "%submenu.changes%"
      },
      {
        "id": "git.pullpush",
        "label": "%submenu.pullpush%"
      },
      {
        "id": "git.branch",
        "label": "%submenu.branch%"
      },
      {
        "id": "git.remotes",
        "label": "%submenu.remotes%"
      },
      {
        "id": "git.stash",
        "label": "%submenu.stash%"
      },
      {
        "id": "git.tags",
        "label": "%submenu.tags%"
      }
    ],
    "configuration": {
      "title": "Git",
      "properties": {
        "git.enabled": {
          "type": "boolean",
          "scope": "resource",
          "description": "%config.enabled%",
          "default": true
        },
        "git.path": {
          "type": [
            "string",
            "null",
            "array"
          ],
          "markdownDescription": "%config.path%",
          "default": null,
          "scope": "machine"
        },
        "git.autoRepositoryDetection": {
          "type": [
            "boolean",
            "string"
          ],
          "enum": [
            true,
            false,
            "subFolders",
            "openEditors"
          ],
          "enumDescriptions": [
            "%config.autoRepositoryDetection.true%",
            "%config.autoRepositoryDetection.false%",
            "%config.autoRepositoryDetection.subFolders%",
            "%config.autoRepositoryDetection.openEditors%"
          ],
          "description": "%config.autoRepositoryDetection%",
          "default": true
        },
        "git.autorefresh": {
          "type": "boolean",
          "description": "%config.autorefresh%",
          "default": true
        },
        "git.autofetch": {
          "type": "boolean",
          "scope": "resource",
          "description": "%config.autofetch%",
          "default": false,
          "tags": [
            "usesOnlineServices"
          ]
        },
        "git.autofetchPeriod": {
          "type": "number",
          "scope": "resource",
          "description": "%config.autofetchPeriod%",
          "default": 180
        },
        "git.branchValidationRegex": {
          "type": "string",
          "description": "%config.branchValidationRegex%",
          "default": ""
        },
        "git.branchWhitespaceChar": {
          "type": "string",
          "description": "%config.branchWhitespaceChar%",
          "default": "-"
        },
        "git.confirmSync": {
          "type": "boolean",
          "description": "%config.confirmSync%",
          "default": true
        },
        "git.countBadge": {
          "type": "string",
          "enum": [
            "all",
            "tracked",
            "off"
          ],
          "enumDescriptions": [
            "%config.countBadge.all%",
            "%config.countBadge.tracked%",
            "%config.countBadge.off%"
          ],
          "description": "%config.countBadge%",
          "default": "all",
          "scope": "resource"
        },
        "git.checkoutType": {
          "type": "array",
          "items": {
            "type": "string",
            "enum": [
              "local",
              "tags",
              "remote"
            ],
            "enumDescriptions": [
              "%config.checkoutType.local%",
              "%config.checkoutType.tags%",
              "%config.checkoutType.remote%"
            ]
          },
          "uniqueItems": true,
          "markdownDescription": "%config.checkoutType%",
          "default": [
            "local",
            "remote",
            "tags"
          ]
        },
        "git.ignoreLegacyWarning": {
          "type": "boolean",
          "description": "%config.ignoreLegacyWarning%",
          "default": false
        },
        "git.ignoreMissingGitWarning": {
          "type": "boolean",
          "description": "%config.ignoreMissingGitWarning%",
          "default": false
        },
        "git.ignoreWindowsGit27Warning": {
          "type": "boolean",
          "description": "%config.ignoreWindowsGit27Warning%",
          "default": false
        },
        "git.ignoreLimitWarning": {
          "type": "boolean",
          "description": "%config.ignoreLimitWarning%",
          "default": false
        },
        "git.defaultCloneDirectory": {
          "type": [
            "string",
            "null"
          ],
          "default": null,
          "scope": "machine",
          "description": "%config.defaultCloneDirectory%"
        },
        "git.enableSmartCommit": {
          "type": "boolean",
          "scope": "resource",
          "description": "%config.enableSmartCommit%",
          "default": false
        },
        "git.smartCommitChanges": {
          "type": "string",
          "enum": [
            "all",
            "tracked"
          ],
          "enumDescriptions": [
            "%config.smartCommitChanges.all%",
            "%config.smartCommitChanges.tracked%"
          ],
          "scope": "resource",
          "description": "%config.smartCommitChanges%",
          "default": "all"
        },
        "git.suggestSmartCommit": {
          "type": "boolean",
          "scope": "resource",
          "description": "%config.suggestSmartCommit%",
          "default": true
        },
        "git.enableCommitSigning": {
          "type": "boolean",
          "scope": "resource",
          "description": "%config.enableCommitSigning%",
          "default": false
        },
        "git.confirmEmptyCommits": {
          "type": "boolean",
          "scope": "resource",
          "description": "%config.confirmEmptyCommits%",
          "default": true
        },
        "git.decorations.enabled": {
          "type": "boolean",
          "default": true,
          "description": "%config.decorations.enabled%"
        },
        "git.enableStatusBarSync": {
          "type": "boolean",
          "default": true,
          "description": "%config.enableStatusBarSync%",
          "scope": "resource"
        },
        "git.followTagsWhenSync": {
          "type": "boolean",
          "scope": "resource",
          "default": false,
          "description": "%config.followTagsWhenSync%"
        },
        "git.promptToSaveFilesBeforeStash": {
          "type": "string",
          "enum": [
            "always",
            "staged",
            "never"
          ],
          "enumDescriptions": [
            "%config.promptToSaveFilesBeforeStash.always%",
            "%config.promptToSaveFilesBeforeStash.staged%",
            "%config.promptToSaveFilesBeforeStash.never%"
          ],
          "scope": "resource",
          "default": "always",
          "description": "%config.promptToSaveFilesBeforeStash%"
        },
        "git.promptToSaveFilesBeforeCommit": {
          "type": "string",
          "enum": [
            "always",
            "staged",
            "never"
          ],
          "enumDescriptions": [
            "%config.promptToSaveFilesBeforeCommit.always%",
            "%config.promptToSaveFilesBeforeCommit.staged%",
            "%config.promptToSaveFilesBeforeCommit.never%"
          ],
          "scope": "resource",
          "default": "always",
          "description": "%config.promptToSaveFilesBeforeCommit%"
        },
        "git.postCommitCommand": {
          "type": "string",
          "enum": [
            "none",
            "push",
            "sync"
          ],
          "enumDescriptions": [
            "%config.postCommitCommand.none%",
            "%config.postCommitCommand.push%",
            "%config.postCommitCommand.sync%"
          ],
          "markdownDescription": "%config.postCommitCommand%",
          "scope": "resource",
          "default": "none"
        },
        "git.openAfterClone": {
          "type": "string",
          "enum": [
            "always",
            "alwaysNewWindow",
            "whenNoFolderOpen",
            "prompt"
          ],
          "enumDescriptions": [
            "%config.openAfterClone.always%",
            "%config.openAfterClone.alwaysNewWindow%",
            "%config.openAfterClone.whenNoFolderOpen%",
            "%config.openAfterClone.prompt%"
          ],
          "default": "prompt",
          "description": "%config.openAfterClone%"
        },
        "git.showInlineOpenFileAction": {
          "type": "boolean",
          "default": true,
          "description": "%config.showInlineOpenFileAction%"
        },
        "git.showPushSuccessNotification": {
          "type": "boolean",
          "description": "%config.showPushSuccessNotification%",
          "default": false
        },
        "git.inputValidation": {
          "type": "string",
          "enum": [
            "always",
            "warn",
            "off"
          ],
          "default": "warn",
          "description": "%config.inputValidation%"
        },
        "git.inputValidationLength": {
          "type": "number",
          "default": 72,
          "description": "%config.inputValidationLength%"
        },
        "git.inputValidationSubjectLength": {
          "type": [
            "number",
            "null"
          ],
          "default": 50,
          "description": "%config.inputValidationSubjectLength%"
        },
        "git.detectSubmodules": {
          "type": "boolean",
          "scope": "resource",
          "default": true,
          "description": "%config.detectSubmodules%"
        },
        "git.detectSubmodulesLimit": {
          "type": "number",
          "scope": "resource",
          "default": 10,
          "description": "%config.detectSubmodulesLimit%"
        },
        "git.alwaysShowStagedChangesResourceGroup": {
          "type": "boolean",
          "scope": "resource",
          "default": false,
          "description": "%config.alwaysShowStagedChangesResourceGroup%"
        },
        "git.alwaysSignOff": {
          "type": "boolean",
          "scope": "resource",
          "default": false,
          "description": "%config.alwaysSignOff%"
        },
        "git.ignoreSubmodules": {
          "type": "boolean",
          "scope": "resource",
          "default": false,
          "description": "%config.ignoreSubmodules%"
        },
        "git.ignoredRepositories": {
          "type": "array",
          "items": {
            "type": "string"
          },
          "default": [],
          "scope": "window",
          "description": "%config.ignoredRepositories%"
        },
        "git.scanRepositories": {
          "type": "array",
          "items": {
            "type": "string"
          },
          "default": [],
          "scope": "resource",
          "description": "%config.scanRepositories%"
        },
        "git.showProgress": {
          "type": "boolean",
          "description": "%config.showProgress%",
          "default": true,
          "scope": "resource"
        },
        "git.rebaseWhenSync": {
          "type": "boolean",
          "scope": "resource",
          "default": false,
          "description": "%config.rebaseWhenSync%"
        },
        "git.fetchOnPull": {
          "type": "boolean",
          "scope": "resource",
          "default": false,
          "description": "%config.fetchOnPull%"
        },
        "git.pruneOnFetch": {
          "type": "boolean",
          "scope": "resource",
          "default": false,
          "description": "%config.pruneOnFetch%"
        },
        "git.pullTags": {
          "type": "boolean",
          "scope": "resource",
          "default": true,
          "description": "%config.pullTags%"
        },
        "git.autoStash": {
          "type": "boolean",
          "scope": "resource",
          "default": false,
          "description": "%config.autoStash%"
        },
        "git.allowForcePush": {
          "type": "boolean",
          "default": false,
          "description": "%config.allowForcePush%"
        },
        "git.useForcePushWithLease": {
          "type": "boolean",
          "default": true,
          "description": "%config.useForcePushWithLease%"
        },
        "git.confirmForcePush": {
          "type": "boolean",
          "default": true,
          "description": "%config.confirmForcePush%"
        },
        "git.allowNoVerifyCommit": {
          "type": "boolean",
          "default": false,
          "description": "%config.allowNoVerifyCommit%"
        },
        "git.confirmNoVerifyCommit": {
          "type": "boolean",
          "default": true,
          "description": "%config.confirmNoVerifyCommit%"
        },
        "git.openDiffOnClick": {
          "type": "boolean",
          "scope": "resource",
          "default": true,
          "description": "%config.openDiffOnClick%"
        },
        "git.supportCancellation": {
          "type": "boolean",
          "scope": "resource",
          "default": false,
          "description": "%config.supportCancellation%"
        },
        "git.branchSortOrder": {
          "type": "string",
          "enum": [
            "committerdate",
            "alphabetically"
          ],
          "default": "committerdate",
          "description": "%config.branchSortOrder%"
        },
        "git.untrackedChanges": {
          "type": "string",
          "enum": [
            "mixed",
            "separate",
            "hidden"
          ],
          "enumDescriptions": [
            "%config.untrackedChanges.mixed%",
            "%config.untrackedChanges.separate%",
            "%config.untrackedChanges.hidden%"
          ],
          "default": "mixed",
          "description": "%config.untrackedChanges%",
          "scope": "resource"
        },
        "git.showCommitInput": {
          "type": "boolean",
          "scope": "resource",
          "default": true,
          "description": "%config.showCommitInput%"
        },
        "git.terminalAuthentication": {
          "type": "boolean",
          "scope": "resource",
          "default": true,
          "description": "%config.terminalAuthentication%"
        },
        "git.githubAuthentication": {
          "deprecationMessage": "This setting is now deprecated, please use `github.gitAuthentication` instead."
        },
        "git.timeline.date": {
          "enum": [
            "committed",
            "authored"
          ],
          "enumDescriptions": [
            "%config.timeline.date.committed%",
            "%config.timeline.date.authored%"
          ],
          "default": "committed",
          "description": "%config.timeline.date%",
          "scope": "window"
        },
        "git.timeline.showAuthor": {
          "type": "boolean",
          "default": true,
          "description": "%config.timeline.showAuthor%",
          "scope": "window"
        }
      }
    },
    "colors": [
      {
        "id": "gitDecoration.addedResourceForeground",
        "description": "%colors.added%",
        "defaults": {
          "light": "#587c0c",
          "dark": "#81b88b",
          "highContrast": "#1b5225"
        }
      },
      {
        "id": "gitDecoration.modifiedResourceForeground",
        "description": "%colors.modified%",
        "defaults": {
          "light": "#895503",
          "dark": "#E2C08D",
          "highContrast": "#E2C08D"
        }
      },
      {
        "id": "gitDecoration.deletedResourceForeground",
        "description": "%colors.deleted%",
        "defaults": {
          "light": "#ad0707",
          "dark": "#c74e39",
          "highContrast": "#c74e39"
        }
      },
      {
        "id": "gitDecoration.untrackedResourceForeground",
        "description": "%colors.untracked%",
        "defaults": {
          "light": "#007100",
          "dark": "#73C991",
          "highContrast": "#73C991"
        }
      },
      {
        "id": "gitDecoration.ignoredResourceForeground",
        "description": "%colors.ignored%",
        "defaults": {
          "light": "#8E8E90",
          "dark": "#8C8C8C",
          "highContrast": "#A7A8A9"
        }
      },
      {
        "id": "gitDecoration.stageModifiedResourceForeground",
        "description": "%colors.stageModified%",
        "defaults": {
          "light": "#895503",
          "dark": "#E2C08D",
          "highContrast": "#E2C08D"
        }
      },
      {
        "id": "gitDecoration.stageDeletedResourceForeground",
        "description": "%colors.stageDeleted%",
        "defaults": {
          "light": "#ad0707",
          "dark": "#c74e39",
          "highContrast": "#c74e39"
        }
      },
      {
        "id": "gitDecoration.conflictingResourceForeground",
        "description": "%colors.conflict%",
        "defaults": {
          "light": "#6c6cc4",
          "dark": "#6c6cc4",
          "highContrast": "#6c6cc4"
        }
      },
      {
        "id": "gitDecoration.submoduleResourceForeground",
        "description": "%colors.submodule%",
        "defaults": {
          "light": "#1258a7",
          "dark": "#8db9e2",
          "highContrast": "#8db9e2"
        }
      }
    ],
    "languages": [
      {
        "id": "git-commit",
        "aliases": [
          "Git Commit Message",
          "git-commit"
        ],
        "filenames": [
          "COMMIT_EDITMSG",
          "MERGE_MSG"
        ],
        "configuration": "./languages/git-commit.language-configuration.json"
      },
      {
        "id": "git-rebase",
        "aliases": [
          "Git Rebase Message",
          "git-rebase"
        ],
        "filenames": [
          "git-rebase-todo"
        ],
        "configuration": "./languages/git-rebase.language-configuration.json"
      },
      {
        "id": "diff",
        "aliases": [
          "Diff",
          "diff"
        ],
        "extensions": [
          ".diff",
          ".patch",
          ".rej"
        ],
        "configuration": "./languages/diff.language-configuration.json"
      },
      {
        "id": "ignore",
        "aliases": [
          "Ignore",
          "ignore"
        ],
        "extensions": [
          ".gitignore_global",
          ".gitignore"
        ],
        "configuration": "./languages/ignore.language-configuration.json"
      }
    ],
    "grammars": [
      {
        "language": "git-commit",
        "scopeName": "text.git-commit",
        "path": "./syntaxes/git-commit.tmLanguage.json"
      },
      {
        "language": "git-rebase",
        "scopeName": "text.git-rebase",
        "path": "./syntaxes/git-rebase.tmLanguage.json"
      },
      {
        "language": "diff",
        "scopeName": "source.diff",
        "path": "./syntaxes/diff.tmLanguage.json"
      },
      {
        "language": "ignore",
        "scopeName": "source.ignore",
        "path": "./syntaxes/ignore.tmLanguage.json"
      }
    ],
    "configurationDefaults": {
      "[git-commit]": {
        "editor.rulers": [
          72
        ],
        "workbench.editor.restoreViewState": false
      },
      "[git-rebase]": {
        "workbench.editor.restoreViewState": false
      }
    },
    "viewsWelcome": [
      {
        "view": "scm",
        "contents": "%view.workbench.scm.disabled%",
        "when": "!config.git.enabled"
      },
      {
        "view": "scm",
        "contents": "%view.workbench.scm.missing%",
        "when": "config.git.enabled && git.missing"
      },
      {
        "view": "scm",
        "contents": "%view.workbench.scm.empty%",
        "when": "config.git.enabled && git.state == initialized && workbenchState == empty",
        "group": "2_open@1"
      },
      {
        "view": "scm",
        "contents": "%view.workbench.scm.folder%",
        "when": "config.git.enabled && git.state == initialized && workbenchState == folder",
        "group": "5_scm@1"
      },
      {
        "view": "scm",
        "contents": "%view.workbench.scm.workspace%",
        "when": "config.git.enabled && git.state == initialized && workbenchState == workspace && workspaceFolderCount != 0",
        "group": "5_scm@1"
      },
      {
        "view": "scm",
        "contents": "%view.workbench.scm.emptyWorkspace%",
        "when": "config.git.enabled && git.state == initialized && workbenchState == workspace && workspaceFolderCount == 0",
        "group": "2_open@1"
      },
      {
        "view": "explorer",
        "contents": "%view.workbench.cloneRepository%",
        "when": "config.git.enabled && git.state == initialized",
        "group": "5_scm@1"
      }
    ]
  },
  "dependencies": {
    "byline": "^5.0.0",
    "file-type": "^7.2.0",
    "iconv-lite-umd": "0.6.8",
    "jschardet": "2.2.1",
    "vscode-extension-telemetry": "0.1.1",
    "vscode-nls": "^4.0.0",
    "vscode-uri": "^2.0.0",
    "which": "^1.3.0"
  },
  "devDependencies": {
    "@types/byline": "4.2.31",
    "@types/file-type": "^5.2.1",
    "@types/mocha": "2.2.43",
    "@types/node": "^12.12.31",
    "@types/which": "^1.0.28",
    "mocha": "^3.2.0",
    "mocha-junit-reporter": "^1.23.3",
    "mocha-multi-reporters": "^1.1.7",
    "vscode": "^1.1.36"
  }
}<|MERGE_RESOLUTION|>--- conflicted
+++ resolved
@@ -731,6 +731,10 @@
           "when": "config.git.enabled && !git.missing && gitOpenRepositoryCount != 0"
         },
         {
+          "command": "git.cherryPick",
+          "when": "config.git.enabled && !git.missing && gitOpenRepositoryCount != 0"
+        },
+        {
           "command": "git.pull",
           "when": "config.git.enabled && !git.missing && gitOpenRepositoryCount != 0"
         },
@@ -795,11 +799,7 @@
           "when": "config.git.enabled && !git.missing && config.git.allowForcePush && gitOpenRepositoryCount != 0"
         },
         {
-<<<<<<< HEAD
-          "command": "git.cherryPick",
-=======
           "command": "git.pushTags",
->>>>>>> 4ecf3f8f
           "when": "config.git.enabled && !git.missing && gitOpenRepositoryCount != 0"
         },
         {
